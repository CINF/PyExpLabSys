# pylint: disable=C0103

""" This module contains the driver code for the QMG422 control box
for a pfeiffer mass-spectrometer. The code should in principle work
for multiple type of electronics. It has so far been tested with a
qme-125 box and a qme-??? box. The module is ment as a driver and
has very little function in itself. The module is ment to be used
as a sub-module for a large program providing the functionality to
actually use the mass-spectrometer.

Known bugs: Not all code has a proper distinction between the various
electronics. The qme-125 has many limitations compared to the qme-???
and these limitations are not always properly expressed in the code
or the output of the module
"""

import serial
import time
import logging

class qmg_422():
    """ The actual driver class.
    """ 
    def __init__(self):
        """ Initialize the module
        """
        # TODO: Take communication parameters as argument
        self.serial = serial.Serial('/dev/ttyUSB0', 19200, timeout=1.0)
        self.type = '422'

    def comm(self, command):
        """ Communicates with Baltzers/Pferiffer Mass Spectrometer
        
        Implements the low-level protocol for RS-232 communication with the
        instrument. High-level protocol can be implemented using this as a
        helper

        :param command: The command to send
        :type command: str
        :return: The reply associated with the last command
        :rtype: str
        """
        done = False
        iterations = 0
        while not done:
            iterations += 1
            logging.debug("Command in progress: " + command)

            n = self.serial.inWaiting()

            if n > 0: #Skip characters that are currently waiting in line
                debug_info = self.serial.read(n)
                logging.debug("Elements not read: " + str(n) +
                              ": Contains: " + debug_info)
            
            ret = " "
            error_counter = 0
            while not ret[0] == chr(6):
                error_counter += 1
                self.serial.write(command + '\r')
                ret = self.serial.readline()
                logging.debug("Debug: Error counter: " + str(error_counter))
                logging.debug("Debug! In waiting: " + str(n))

                if error_counter == 3:
                    error = "Communication error: " + str(error_counter)
                    logging.warning(error)
                if error_counter == 10:
                    logging.error("Communication error: " + str(error_counter))
                if error_counter > 50:
                    logging.error("Communication error! Quit program!")
                    quit()

            #We are now quite sure the instrument is ready to give back data
            self.serial.write(chr(5))
            ret = self.serial.readline()

            logging.debug("Number in waiting after enq: " + str(n))
            logging.debug("Return value after enq:" + ret)
            logging.debug("Ascii value of last char in ret: "
                          + str(ord(ret[-1])))
            if (iterations > 1) and (iterations < 1000):
                logging.info(iterations)
            if (ret[-1] == chr(10)) or (ret[-1] == chr(13)):
                ret_string = ret.strip()
                done = True
            else:
                logging.basicConfig(filename="qms_debug.txt",
                                    level=logging.DEBUG,
                                    format='%(asctime)s %(message)s')
                logging.info("Wrong line termination")
                logging.info("Ascii value of last char in ret: "
                             + str(ord(ret[-1])))
                logging.info('Value of string: ' + ret)
                time.sleep(0.5)
                self.serial.write(chr(5))
                ret = self.serial.readline()
                ret_string = ret.strip()
                logging.info("Ascii value of last char in ret: " +
                             str(ord(ret[-1])))
                logging.info('Value of string: ' + ret)
                logging.info('Returning: ' + ret_string)
                done = True
        return ret_string


    def communication_mode(self, computer_control=False):
        """ Returns and sets the communication mode.
        
        :param computer_control: Activates ASCII communication with the device
        :type computer_control: bool
        :return: The current communication mode
        :rtype: str
        """
        if computer_control:
            ret_string = self.comm('CMO ,1')
        else:
            ret_string = self.comm('CMO')
        comm_mode = ret_string

        if ret_string == '0':
            comm_mode = 'Console Keybord'
        if ret_string == '1':
            comm_mode = 'ASCII'
        if ret_string == '2':
            comm_mode = 'BIN'
        if ret_string == '3':
            comm_mode = 'Modem'
        if ret_string == '4':
            comm_mode = 'LAN'
        return comm_mode


    def simulation(self):
        """ Chekcs wheter the instruments returns real or simulated data
        
        :return: Message telling whether the device is in simulation mode
        :rtype: str
        """
        ret_string = self.comm('TSI ,0')
        if int(ret_string) == 0:
            sim_state = "Simulation not running"
        else:
            sim_state = "Simulation running"
        return sim_state

    def set_channel(self, channel):
        """ Set the current channel
        :param channel: The channel number
        :type channel: integer
        """
        self.comm('SPC ,' + str(channel)) #Select the relevant channel

    def read_sem_voltage(self):
        """ Read the SEM Voltage
        :return: The SEM voltage
        :rtype: str
        """
        sem_voltage = self.comm('SHV')
        return sem_voltage

    def read_preamp_range(self):
        """ Read the preamp range
        This function is not fully implemented
        :return: The preamp range
        :rtype: str
        """
        preamp_range = self.comm('AMO')
        if preamp_range == '2':
            preamp_range = '0' #Idicates auto-range in mysql-table
        else:
            preamp_range = "-1" #TODO: Here we should read the actual range
        return preamp_range

    def read_timestep(self):
        """ Reads the integration period of a measurement
        :return: The integration period in non-physical unit
        :rtype: str
        """
        # TODO: Make a look-up table to make the number physical
        timestep = self.comm('MSD')
        return timestep

    def sem_status(self, voltage=-1, turn_off=False, turn_on=False):
        """ Get or set the SEM status
        :param voltage: The wanted SEM-voltage
        :type voltage: integer
        :param turn_off: If True SEM will be turned on (unless turn_of==True)
        :type turn_off: boolean
        :param turn_on: If True SEM will be turned off (unless turn_on==True)
        :type turn_on: boolean
        :return: The SEM voltage, The SEM status, True means voltage on
        :rtype: integer, boolan
        """
        if voltage > -1:
            ret_string = self.comm('SHV ,' + str(voltage))
        else:
            ret_string = self.comm('SHV')
        sem_voltage = int(ret_string)

        if turn_off ^ turn_on: #Only accept self-consistent sem-changes
            if turn_off:
                self.comm('SEM ,0')
            if turn_on:
                self.comm('SEM ,1')
        ret_string = self.comm('SEM')
        sem_on = ret_string == "1"
        return sem_voltage, sem_on

    def emission_status(self, current=-1, turn_off=False, turn_on=False):
        """ Get or set the emission status.
        :param current: The wanted emission status. Only works for QME???
        :type current: integer
        :param turn_off: If True emission will be turned on (unless turn_of==True)
        :type turn_off: boolean
        :param turn_on: If True emission will be turned off (unless turn_on==True)
        :type turn_on: boolean
        :return: The emission value (for QME???), The emission status, True means filament on
        :rtype: integer, boolan
        """
        if current > -1:
            ret_string = self.comm('EMI ,' + str(current))
            emission_current = float(ret_string.strip())
        else:
            ret_string = self.comm('EMI')
            emission_current = float(ret_string.strip())

        if turn_off ^ turn_on:
            if turn_off:
                self.comm('FIE ,0')
            if turn_on:
                self.comm('FIE ,1')
        ret_string = self.comm('FIE')

        filament_on = ret_string == '1'
        return emission_current, filament_on


    def detector_status(self, SEM=False, faraday_cup=False):
        """ Choose between SEM and Faraday cup measurements"""
        if SEM ^ faraday_cup:
            if SEM:
                ret_string = self.comm('SDT ,1')
            if faraday_cup:
                ret_string = self.comm('SDT ,0')
        else:
            ret_string = self.comm('SDT')
        
        if int(ret_string) > 0:
            detector = "SEM"
        else:
            detector = "Faraday Cup"
        
        return detector


    def read_voltages(self):
        """ Read the qme-voltages """
        print "V01: " + self.comm('VO1') #0..150,   1V steps
        print "V02: " + self.comm('VO2') #0..125,   0.5V steps
        print "V03: " + self.comm('VO3') #-30..30,  0.25V steps
        print "V04: " + self.comm('VO4') #0..60,    0.25V steps
        print "V05: " + self.comm('VO5') #0..450,   2V steps
        print "V06: " + self.comm('VO6') #0..450,   2V steps
        print "V07: " + self.comm('VO7') #0..250,   1V steps
        print "V08: " + self.comm('VO8') #-125..125,1V steps
        print "V09: " + self.comm('VO9') #0..60    ,0.25V steps

    def start_measurement(self):
        """ Start the measurement """
        self.comm('CRU ,2')

    def get_single_sample(self):
        """ Read a single sample from the device """
        samples = 0
        while samples == 0:
            status = self.comm('MBH')
            logging.info(status)
            status = status.split(',')
            try:
                samples = int(status[3])
            except:
                logging.warn('Could not read status, continuing measurement')
            time.sleep(0.05)
            #time.sleep(0.2) # An old attempt to correct comm problems
        try:
            value = self.comm('MDB')
        except:
            logging.error('Error in MDB command')
            value = -1
        return value

    def get_multiple_samples(self, number):
        """ Read multiple samples from the device """
        values = [0] * number
        for i in range(0, number):
            values[i] = self.comm('MDB')
        return values


    def config_channel(self, channel, mass=-1, speed=-1,
                       enable="", amp_range=""):
        """ Config a MS channel for measurement """
        self.comm('SPC ,' + str(channel)) #SPC: Select current parameter channel
        if mass > -1:
            self.comm('MFM ,' + str(mass))
        if speed > -1:
            self.comm('MSD ,' + str(speed))
        if enable == "yes":
            self.comm('AST ,0')
        if enable == "no":
            self.comm('AST ,1')

        #Default values, not currently choosable from function parameters
        self.comm('DSE ,0')  #Use default SEM voltage
        self.comm('DTY ,1')  #Use SEM for ion detection
        self.comm('SDT ,1')  #Use SEM for ion detection
        #self.comm('DTY ,0')  #Use Faraday cup for ion detection
        #self.comm('SDT ,0')  #Use Faraday cup for ion detection
        self.comm('AMO ,2')  #Auto-range #RANGE SELECTION NOT IMPLEMENTED!!!!!!!
        self.comm('MMO ,3')  #Single mass measurement (opposed to mass-scan)
        self.comm('MRE ,15') #Peak resolution

    def measurement_running(self):
        """ Check if a measurement is running """
        status = self.comm('MBH')
        status = status.split(',')
        running = int(status[0])
        return_val = running == 0
        return return_val
        
    def waiting_samples(self):
        """ Return number of waiting samples """
        header = self.comm('MBH')
        header = header.split(',')
        number_of_samples = int(header[3])
        return number_of_samples

    def mass_scan(self, first_mass, scan_width, amp_range=None):
<<<<<<< HEAD
        speed_list = {
            0: 0.0005,
            1: 0.001,
            2: 0.002,
            3: 0.005,
            4: 0.010,
            5: 0.020,
            6: 0.050,
            7: 0.1,
            8: 0.2,
            9: 0.5,
            10: 1,
            11: 2,
            12: 5,
            13: 10,
            14: 20,
            15: 60} # unit: [s/amu]
        speed = 11
        try:
            total_time = scan_width * spped_list[speed]
        except:
            total_time = -1
=======
        """ Setup the mass spec for a mass scan """
>>>>>>> 84237258
        self.comm('CYM, 0') #0, single. 1, multi
        self.comm('SMC, 0') #Channel 0
        self.comm('MMO, 0')  #Mass scan, to enable FIR filter, set value to 1
        self.comm('MST, 2') #Steps 0: 1: 2: 64/amu
        self.comm('MSD, ' + str(speed)) #Speed
        self.comm('AMO, 2')  #Auto range electromter
        self.comm('MFM, ' + str(first_mass)) #First mass
        self.comm('MWI, ' + str(scan_width)) #Scan width
        return total_time

    def mass_time(self, ns):
        """ Setup the mass spec for a mass-time measurement """
        self.comm('CYM ,1') #0, single. 1, multi
        self.comm('CTR ,0') #Trigger mode, 0=auto trigger
        self.comm('CYS ,1') #Number of repetitions
        self.comm('CBE ,1') #First measurement channel in multi mode
        self.comm('CEN ,' + str(ns)) #Last measurement channel in multi mod

if __name__ == '__main__':
    qmg = qmg_422()
    print qmg.communication_mode(computer_control=True)
    print qmg.read_voltages()
    print qmg.detector_status()
    print qmg.comm('SMR')<|MERGE_RESOLUTION|>--- conflicted
+++ resolved
@@ -337,7 +337,7 @@
         return number_of_samples
 
     def mass_scan(self, first_mass, scan_width, amp_range=None):
-<<<<<<< HEAD
+        """ Setup the mass spec for a mass scan """
         speed_list = {
             0: 0.0005,
             1: 0.001,
@@ -360,9 +360,7 @@
             total_time = scan_width * spped_list[speed]
         except:
             total_time = -1
-=======
-        """ Setup the mass spec for a mass scan """
->>>>>>> 84237258
+
         self.comm('CYM, 0') #0, single. 1, multi
         self.comm('SMC, 0') #Channel 0
         self.comm('MMO, 0')  #Mass scan, to enable FIR filter, set value to 1
